extern crate ordered_float;

use ordered_float::OrderedFloat;
use std::cmp::Ordering;
use std::collections::HashMap;
use std::fmt;
use std::hash::{Hash, Hasher};
use std::ops::{Deref, DerefMut};

/// class definition
#[derive(Debug, Clone, PartialEq, Eq)]
pub struct Definition {
    pub name: String,
    pub fields: Vec<String>,
}

/// hessian 2.0 list
#[derive(Clone, Debug, PartialEq, Eq, Hash, PartialOrd, Ord)]
pub enum List {
    Typed(String, Vec<Value>),
    Untyped(Vec<Value>),
}

impl List {
    pub fn r#type(&self) -> Option<&str> {
        match self {
            List::Typed(ref typ, _) => Some(typ),
            List::Untyped(_) => None,
        }
    }

    pub fn value(&self) -> &[Value] {
        match self {
            List::Typed(_, val) => val,
            List::Untyped(val) => val,
        }
    }

    pub fn value_mut(&mut self) -> &mut [Value] {
        match self {
            List::Typed(_, val) => val,
            List::Untyped(val) => val,
        }
    }
}

impl From<Vec<Value>> for List {
    fn from(val: Vec<Value>) -> Self {
        Self::Untyped(val)
    }
}

impl From<(String, Vec<Value>)> for List {
    fn from(val: (String, Vec<Value>)) -> Self {
        Self::Typed(val.0, val.1)
    }
}

impl From<(&str, Vec<Value>)> for List {
    fn from(val: (&str, Vec<Value>)) -> Self {
        Self::Typed(val.0.to_string(), val.1)
    }
}

impl Deref for List {
    type Target = [Value];

    fn deref(&self) -> &Self::Target {
        self.value()
    }
}

impl DerefMut for List {
    fn deref_mut(&mut self) -> &mut Self::Target {
        self.value_mut()
    }
}

/// hessian 2.0 map
#[derive(Clone, Debug, PartialEq, Eq)]
pub enum Map {
    Typed(String, HashMap<Value, Value>),
    Untyped(HashMap<Value, Value>),
}

impl Map {
    pub fn r#type(&self) -> Option<&str> {
        match self {
            Map::Typed(ref typ, _) => Some(typ),
            Map::Untyped(_) => None,
        }
    }

    pub fn value(&self) -> &HashMap<Value, Value> {
        match self {
            Map::Typed(_, val) => val,
            Map::Untyped(val) => val,
        }
    }

    pub fn value_mut(&mut self) -> &mut HashMap<Value, Value> {
        match self {
            Map::Typed(_, val) => val,
            Map::Untyped(val) => val,
        }
    }
}

impl From<HashMap<Value, Value>> for Map {
    fn from(val: HashMap<Value, Value>) -> Self {
        Self::Untyped(val)
    }
}

impl From<(String, HashMap<Value, Value>)> for Map {
    fn from(val: (String, HashMap<Value, Value>)) -> Self {
        Self::Typed(val.0, val.1)
    }
}

impl From<(&str, HashMap<Value, Value>)> for Map {
    fn from(val: (&str, HashMap<Value, Value>)) -> Self {
        Self::Typed(val.0.to_string(), val.1)
    }
}

impl Deref for Map {
    type Target = HashMap<Value, Value>;

    fn deref(&self) -> &Self::Target {
        self.value()
    }
}

impl DerefMut for Map {
    fn deref_mut(&mut self) -> &mut Self::Target {
        self.value_mut()
    }
}

<<<<<<< HEAD
#[derive(Clone, Debug)]
=======
/// hessian 2.0 value type
#[derive(Clone, Debug, PartialEq)]
>>>>>>> 87dafbe3
pub enum Value {
    /// null
    Null,
    // ClassDef,
    /// boolean
    Bool(bool),
    /// 32-bit int
    Int(i32),
    /// 64-bit int
    Long(i64),
    /// 64-bit double
    Double(f64),
    /// 64-bit millisecond date
    Date(i64),
    /// raw binary data
    Bytes(Vec<u8>),
    /// UTF8-encoded string
    String(String),
    /// shared and circular object references
    Ref(u32),
    // list for lists and arrays
    List(List),
    /// map for maps and dictionaries
    Map(Map),
}

impl PartialEq for Value {
    fn eq(&self, other: &Value) -> bool {
        match (self, other) {
            (Value::Null, Value::Null) => true,
            (Value::Bool(lhs), Value::Bool(rhs)) => lhs == rhs,
            (Value::Int(lhs), Value::Int(rhs)) => lhs == rhs,
            (Value::Long(lhs), Value::Long(rhs)) => lhs == rhs,
            (Value::Double(lhs), Value::Double(rhs)) => lhs == rhs,
            (Value::Date(lhs), Value::Date(rhs)) => lhs == rhs,
            (Value::Bytes(lhs), Value::Bytes(rhs)) => lhs == rhs,
            (Value::String(lhs), Value::String(rhs)) => lhs == rhs,
            (Value::Ref(lhs), Value::Ref(rhs)) => lhs == rhs,
            (Value::List(lhs), Value::List(rhs)) => lhs == rhs,
            (Value::Map(lhs), Value::Map(rhs)) => {
                let mut left_v: Vec<_> = lhs.iter().collect();
                let mut right_v: Vec<_> = rhs.iter().collect();
                left_v.sort_by(|l_iter, r_iter| l_iter.0.cmp(r_iter.0));
                right_v.sort_by(|l_iter, r_iter| l_iter.0.cmp(r_iter.0));
                left_v == right_v
            }
            _ => false,
        }
    }
}

impl Value {
    /// Takes the value out of the `Value`, leaving a `Null` in its place.
    pub fn take(&mut self) -> Self {
        std::mem::replace(self, Value::Null)
    }

    /// If the `Value` is a `Null`, returns `()`. Returns `None` otherwise.
    pub fn as_null(&self) -> Option<()> {
        match self {
            Value::Null => Some(()),
            _ => None,
        }
    }

    pub fn is_null(&self) -> bool {
        self.as_null().is_some()
    }

    pub fn as_bool(&self) -> Option<bool> {
        match *self {
            Value::Bool(b) => Some(b),
            _ => None,
        }
    }

    pub fn is_bool(&self) -> bool {
        self.as_bool().is_some()
    }

    pub fn as_int(&self) -> Option<i32> {
        match *self {
            Value::Int(i) => Some(i),
            _ => None,
        }
    }

    pub fn is_int(&self) -> bool {
        self.as_int().is_some()
    }

    pub fn as_long(&self) -> Option<i64> {
        match *self {
            Value::Long(l) => Some(l),
            _ => None,
        }
    }

    pub fn is_long(&self) -> bool {
        self.as_long().is_some()
    }

    pub fn as_double(&self) -> Option<f64> {
        match *self {
            Value::Double(f) => Some(f),
            _ => None,
        }
    }

    pub fn is_double(&self) -> bool {
        self.as_double().is_some()
    }

    pub fn as_date(&self) -> Option<i64> {
        match *self {
            Value::Date(d) => Some(d),
            _ => None,
        }
    }

    pub fn is_date(&self) -> bool {
        self.as_date().is_some()
    }

    pub fn as_bytes(&self) -> Option<&[u8]> {
        match self {
            Value::Bytes(bs) => Some(bs),
            _ => None,
        }
    }

    pub fn is_bytes(&self) -> bool {
        self.as_bytes().is_some()
    }

    pub fn as_str(&self) -> Option<&str> {
        match self {
            Value::String(s) => Some(s),
            _ => None,
        }
    }

    pub fn is_str(&self) -> bool {
        self.as_str().is_some()
    }

    pub fn as_ref(&self) -> Option<u32> {
        match *self {
            Value::Ref(r) => Some(r),
            _ => None,
        }
    }

    pub fn is_ref(&self) -> bool {
        self.as_ref().is_some()
    }

    pub fn as_list(&self) -> Option<&List> {
        match self {
            Value::List(l) => Some(l),
            _ => None,
        }
    }

    pub fn as_list_mut(&mut self) -> Option<&mut List> {
        match self {
            Value::List(l) => Some(l),
            _ => None,
        }
    }

    pub fn is_list(&self) -> bool {
        self.as_int().is_some()
    }

    pub fn as_map(&self) -> Option<&Map> {
        match self {
            Value::Map(m) => Some(m),
            _ => None,
        }
    }

    pub fn as_map_mut(&mut self) -> Option<&mut Map> {
        match self {
            Value::Map(m) => Some(m),
            _ => None,
        }
    }

    pub fn is_map(&self) -> bool {
        self.as_map().is_some()
    }
}

impl PartialOrd for Value {
    fn partial_cmp(&self, other: &Value) -> Option<Ordering> {
        Some(self.cmp(&other))
    }
}

impl Eq for Value {}

// Although we impl Hash for Map and List, we shouldn't use container type as key
impl Hash for Value {
    fn hash<H: Hasher>(&self, state: &mut H) {
        use self::Value::*;

        match *self {
            Null => ().hash(state),
            Bool(b) => b.hash(state),
            Int(i) => i.hash(state),
            Long(l) => l.hash(state),
            Double(d) => OrderedFloat(d).hash(state),
            Date(d) => d.hash(state),
            Bytes(ref bytes) => bytes.hash(state),
            String(ref s) => s.hash(state),
            Ref(i) => i.hash(state),
            List(ref l) => l.hash(state),
            // Hash each key-value is too expensive.
            Map(ref m) => std::ptr::hash(m, state),
        }
    }
}

impl Ord for Value {
    fn cmp(&self, other: &Value) -> Ordering {
        use self::Value::*;

        match *self {
            Null => match *other {
                Null => Ordering::Equal,
                _ => Ordering::Less,
            },
            Bool(b) => match *other {
                Null => Ordering::Greater,
                Int(i) => (b as i32).cmp(&i),
                Long(l) => (b as i64).cmp(&l),
                Double(d) => float_ord(b as i64 as f64, d),
                Date(d) => (b as i64).cmp(&d),
                _ => Ordering::Less,
            },
            Int(i) => match *other {
                Null => Ordering::Greater,
                Bool(b) => i.cmp(&(b as i32)),
                Int(i2) => i.cmp(&i2),
                Long(l) => (i as i64).cmp(&l),
                Double(d) => float_ord(i as f64, d),
                Date(d) => (i as i64).cmp(&d),
                _ => Ordering::Less,
            },
            Long(l) => match *other {
                Null => Ordering::Greater,
                Bool(b) => l.cmp(&(b as i64)),
                Int(i2) => l.cmp(&(i2 as i64)),
                Long(l2) => l.cmp(&l2),
                Double(d) => float_ord(l as f64, d),
                Date(d) => l.cmp(&d),
                _ => Ordering::Less,
            },
            Double(d) => match *other {
                Null => Ordering::Greater,
                Bool(b) => float_ord(d, b as i64 as f64),
                Int(i) => float_ord(d, i as f64),
                Long(l) => float_ord(d, l as f64),
                Double(d2) => float_ord(d, d2),
                Date(d2) => float_ord(d, d2 as f64),
                _ => Ordering::Less,
            },
            Date(d) => match *other {
                Null => Ordering::Greater,
                Bool(b) => d.cmp(&(b as i64)),
                Int(i2) => d.cmp(&(i2 as i64)),
                Long(l2) => d.cmp(&l2),
                Double(d2) => float_ord(d as f64, d2),
                Date(d2) => d.cmp(&d2),
                _ => Ordering::Less,
            },
            Bytes(ref bs) => match *other {
                String(_) | List(_) | Ref(_) | Map(_) => Ordering::Less,
                Bytes(ref bs2) => bs.cmp(bs2),
                _ => Ordering::Greater,
            },
            String(ref s) => match *other {
                Ref(_) | List(_) | Map(_) => Ordering::Less,
                String(ref s2) => s.cmp(s2),
                _ => Ordering::Greater,
            },
            Ref(i) => match *other {
                List(_) | Map(_) => Ordering::Less,
                Ref(i2) => i.cmp(&i2),
                _ => Ordering::Greater,
            },
            List(ref l) => match other {
                Map(_) => Ordering::Less,
                List(l2) => l.cmp(l2),
                _ => Ordering::Greater,
            },
            Map(ref m) => match other {
                Map(m2) => {
                    let mut v1: Vec<_> = m.iter().collect();
                    let mut v2: Vec<_> = m2.iter().collect();
                    v1.sort_by(|l_iter, r_iter| l_iter.0.cmp(r_iter.0));
                    v2.sort_by(|l_iter, r_iter| l_iter.0.cmp(r_iter.0));
                    v1.cmp(&v2)
                }
                _ => Ordering::Greater,
            },
        }
    }
}

fn float_ord(f: f64, g: f64) -> Ordering {
    match f.partial_cmp(&g) {
        Some(o) => o,
        None => Ordering::Less,
    }
}

pub trait ToHessian {
    fn to_hessian(self) -> Value;
}

macro_rules! to_hessian (
    ($t:ty, $v:expr) => (
        impl ToHessian for $t {
        fn to_hessian(self) -> Value {
            $v(self)
        }
    }
    );
);

to_hessian!(bool, Value::Bool);
to_hessian!(i32, Value::Int);
to_hessian!(i64, Value::Long);
to_hessian!(f64, Value::Double);
to_hessian!(String, Value::String);
to_hessian!(Vec<u8>, Value::Bytes);

impl ToHessian for () {
    fn to_hessian(self) -> Value {
        Value::Null
    }
}

impl<'a> ToHessian for &'a str {
    fn to_hessian(self) -> Value {
        Value::String(self.to_owned())
    }
}

impl<'a> ToHessian for &'a String {
    fn to_hessian(self) -> Value {
        Value::String(self.to_owned())
    }
}

impl<'a> ToHessian for &'a [u8] {
    fn to_hessian(self) -> Value {
        Value::Bytes(self.to_owned())
    }
}

impl<'a> ToHessian for &'a Vec<u8> {
    fn to_hessian(self) -> Value {
        Value::Bytes(self.to_owned())
    }
}

impl<K, V> ToHessian for HashMap<K, V>
where
    K: ToHessian,
    V: ToHessian,
{
    fn to_hessian(self) -> Value {
        let kv: HashMap<Value, Value> = self
            .into_iter()
            .map(|(k, v)| (k.to_hessian(), v.to_hessian()))
            .collect();
        Value::Map(kv.into())
    }
}

impl<K, V> ToHessian for (String, HashMap<K, V>)
where
    K: ToHessian,
    V: ToHessian,
{
    fn to_hessian(self) -> Value {
        let (typ, kv) = self;
        let kv: HashMap<Value, Value> = kv
            .into_iter()
            .map(|(k, v)| (k.to_hessian(), v.to_hessian()))
            .collect();
        Value::Map((typ, kv.into()).into())
    }
}

impl<K, V> ToHessian for (&str, HashMap<K, V>)
where
    K: ToHessian,
    V: ToHessian,
{
    fn to_hessian(self) -> Value {
        let (typ, kv) = self;
        let kv: HashMap<Value, Value> = kv
            .into_iter()
            .map(|(k, v)| (k.to_hessian(), v.to_hessian()))
            .collect();
        Value::Map((typ, kv.into()).into())
    }
}

impl<T: ToHessian> From<T> for Value {
    fn from(val: T) -> Self {
        val.to_hessian()
    }
}

impl fmt::Display for Value {
    fn fmt(&self, f: &mut fmt::Formatter) -> fmt::Result {
        match *self {
            Value::Null => write!(f, "None"),
            Value::Bool(b) => write!(f, "{}", if b { "True" } else { "False" }),
            Value::Int(ref i) => write!(f, "{}", i),
            Value::Double(ref v) => write!(f, "{}", v),
            Value::Date(v) => write!(f, "Date({})", v),
            Value::Bytes(ref b) => write!(f, "b{:?}", b), //
            Value::String(ref s) => write!(f, "{:?}", s),
            Value::List(ref l) => {
                write!(f, "[")?;
                for (inx, v) in l.iter().enumerate() {
                    if inx < l.len() - 1 {
                        write!(f, "{}, ", v)?;
                    } else {
                        write!(f, "{}", v)?;
                    }
                }
                write!(f, "]")
            }
            Value::Map(ref m) => {
                write!(f, "{{")?;
                for (key, value) in m.iter() {
                    write!(f, "{} : {},", key, value)?;
                }
                write!(f, "}}")
            }
            _ => write!(f, "{}", "<Unknown Type>"),
        }
    }
}<|MERGE_RESOLUTION|>--- conflicted
+++ resolved
@@ -138,12 +138,7 @@
     }
 }
 
-<<<<<<< HEAD
 #[derive(Clone, Debug)]
-=======
-/// hessian 2.0 value type
-#[derive(Clone, Debug, PartialEq)]
->>>>>>> 87dafbe3
 pub enum Value {
     /// null
     Null,
